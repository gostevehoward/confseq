--- conflicted
+++ resolved
@@ -29,11 +29,7 @@
     - name: Install dependencies
       run: |
         # Install boost library to OS
-<<<<<<< HEAD
-        sudo apt-get update
-=======
         sudo apt-get update 
->>>>>>> c9814fb6
         sudo apt-get install libboost-all-dev
         python -m pip install --upgrade pip
         python -m pip install flake8 pytest
